--- conflicted
+++ resolved
@@ -29,10 +29,6 @@
 from ipalib.crud import CrudBackend
 from ipa_server import servercore
 from ipa_server import ipaldap
-<<<<<<< HEAD
-import ldap
-=======
->>>>>>> 789a248d
 
 
 class ldap(CrudBackend):
@@ -94,8 +90,6 @@
             entry.setValues(k, kw[k])
 
         return servercore.add_entry(entry)
-<<<<<<< HEAD
-=======
 
     def retrieve(self, dn, attributes=None):
         return servercore.get_entry_by_dn(dn, attributes)
@@ -112,6 +106,10 @@
 
     def delete(self, dn):
         return servercore.delete_entry(dn)
->>>>>>> 789a248d
+
+api.register(ldap)
+
+    def delete(self, dn):
+        return servercore.delete_entry(dn)
 
 api.register(ldap)